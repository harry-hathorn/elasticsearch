/*
 * Copyright Elasticsearch B.V. and/or licensed to Elasticsearch B.V. under one
 * or more contributor license agreements. Licensed under the Elastic License;
 * you may not use this file except in compliance with the Elastic License.
 */
package org.elasticsearch.license.licensor.tools;

import java.nio.charset.StandardCharsets;
import java.nio.file.Files;
import java.nio.file.Path;

import org.elasticsearch.cli.ExitCodes;
import org.elasticsearch.cli.UserError;
import org.elasticsearch.common.cli.CliToolTestCase;
<<<<<<< HEAD
import org.elasticsearch.common.cli.Terminal;
=======
import org.elasticsearch.common.cli.MockTerminal;
import org.elasticsearch.common.cli.UserError;
import org.elasticsearch.common.settings.Settings;
import org.elasticsearch.env.Environment;
>>>>>>> 59ec9302
import org.elasticsearch.license.core.License;
import org.elasticsearch.license.licensor.TestUtils;
import org.elasticsearch.test.ESTestCase;
import org.junit.Before;

public class LicenseGenerationToolTests extends ESTestCase {
    protected Path pubKeyPath = null;
    protected Path priKeyPath = null;

    @Before
    public void setup() throws Exception {
        pubKeyPath = getDataPath(TestUtils.PUBLIC_KEY_RESOURCE);
        priKeyPath = getDataPath(TestUtils.PRIVATE_KEY_RESOURCE);
    }

    public void testMissingKeyPaths() throws Exception {
        LicenseGeneratorTool licenseGeneratorTool = new LicenseGeneratorTool();
        Path pub = createTempDir().resolve("pub");
        Path pri = createTempDir().resolve("pri");
        UserError e = expectThrows(UserError.class, () -> {
            licenseGeneratorTool.execute(Terminal.DEFAULT, pub, pri, null, null);
        });
        assertTrue(e.getMessage(), e.getMessage().contains("pri does not exist"));
        assertEquals(ExitCodes.USAGE, e.exitCode);

        Files.createFile(pri);
        e = expectThrows(UserError.class, () -> {
            licenseGeneratorTool.execute(Terminal.DEFAULT, pub, pri, null, null);
        });
        assertTrue(e.getMessage(), e.getMessage().contains("pub does not exist"));
        assertEquals(ExitCodes.USAGE, e.exitCode);
    }

    public void testMissingLicenseSpec() throws Exception {
        LicenseGeneratorTool licenseGeneratorTool = new LicenseGeneratorTool();
        UserError e = expectThrows(UserError.class, () -> {
            licenseGeneratorTool.execute(Terminal.DEFAULT, pubKeyPath, priKeyPath, null, null);
        });
        assertTrue(e.getMessage(), e.getMessage().contains("Must specify either --license or --licenseFile"));
        assertEquals(ExitCodes.USAGE, e.exitCode);
    }

    public void testLicenseSpecString() throws Exception {
        TestUtils.LicenseSpec inputLicenseSpec = TestUtils.generateRandomLicenseSpec(License.VERSION_CURRENT);
        String licenseSpecString = TestUtils.generateLicenseSpecString(inputLicenseSpec);
        String output = runTool(licenseSpecString, null);
        License outputLicense = License.fromSource(output.getBytes(StandardCharsets.UTF_8));
        TestUtils.assertLicenseSpec(inputLicenseSpec, outputLicense);
    }

    public void testLicenseSpecFile() throws Exception {
        TestUtils.LicenseSpec inputLicenseSpec = TestUtils.generateRandomLicenseSpec(License.VERSION_CURRENT);
        String licenseSpecString = TestUtils.generateLicenseSpecString(inputLicenseSpec);
        Path licenseSpecFile = createTempFile();
        Files.write(licenseSpecFile, licenseSpecString.getBytes(StandardCharsets.UTF_8));
        String output = runTool(null, licenseSpecFile);
        License outputLicense = License.fromSource(output.getBytes(StandardCharsets.UTF_8));
        TestUtils.assertLicenseSpec(inputLicenseSpec, outputLicense);
    }

<<<<<<< HEAD
    private String runTool(String licenseSpecString, Path licenseSpecPath) throws Exception {
        CliToolTestCase.CaptureOutputTerminal outputTerminal = new CliToolTestCase.CaptureOutputTerminal();
        LicenseGeneratorTool licenseGeneratorTool = new LicenseGeneratorTool();
        licenseGeneratorTool.execute(outputTerminal, pubKeyPath, priKeyPath, licenseSpecString, licenseSpecPath);
        assertEquals(1, outputTerminal.getTerminalOutput().size());
        return outputTerminal.getTerminalOutput().get(0);
=======
    private String runLicenseGenerationTool(Path pubKeyPath, Path priKeyPath, License licenseSpec,
                                            ExitStatus expectedExitStatus) throws Exception {
        MockTerminal outputTerminal = new MockTerminal();
        Settings settings = Settings.builder().put("path.home", createTempDir("LicenseGenerationToolTests")).build();
        LicenseGenerator licenseGenerator = new LicenseGenerator(outputTerminal, pubKeyPath, priKeyPath, licenseSpec);
        assertThat(execute(licenseGenerator, settings), equalTo(expectedExitStatus));
        String output = outputTerminal.getOutput();
        assertFalse(output, output.isEmpty());
        return output;
>>>>>>> 59ec9302
    }

}<|MERGE_RESOLUTION|>--- conflicted
+++ resolved
@@ -11,15 +11,8 @@
 
 import org.elasticsearch.cli.ExitCodes;
 import org.elasticsearch.cli.UserError;
-import org.elasticsearch.common.cli.CliToolTestCase;
-<<<<<<< HEAD
+import org.elasticsearch.common.cli.MockTerminal;
 import org.elasticsearch.common.cli.Terminal;
-=======
-import org.elasticsearch.common.cli.MockTerminal;
-import org.elasticsearch.common.cli.UserError;
-import org.elasticsearch.common.settings.Settings;
-import org.elasticsearch.env.Environment;
->>>>>>> 59ec9302
 import org.elasticsearch.license.core.License;
 import org.elasticsearch.license.licensor.TestUtils;
 import org.elasticsearch.test.ESTestCase;
@@ -80,24 +73,13 @@
         TestUtils.assertLicenseSpec(inputLicenseSpec, outputLicense);
     }
 
-<<<<<<< HEAD
     private String runTool(String licenseSpecString, Path licenseSpecPath) throws Exception {
-        CliToolTestCase.CaptureOutputTerminal outputTerminal = new CliToolTestCase.CaptureOutputTerminal();
+        MockTerminal outputTerminal = new MockTerminal();
         LicenseGeneratorTool licenseGeneratorTool = new LicenseGeneratorTool();
         licenseGeneratorTool.execute(outputTerminal, pubKeyPath, priKeyPath, licenseSpecString, licenseSpecPath);
-        assertEquals(1, outputTerminal.getTerminalOutput().size());
-        return outputTerminal.getTerminalOutput().get(0);
-=======
-    private String runLicenseGenerationTool(Path pubKeyPath, Path priKeyPath, License licenseSpec,
-                                            ExitStatus expectedExitStatus) throws Exception {
-        MockTerminal outputTerminal = new MockTerminal();
-        Settings settings = Settings.builder().put("path.home", createTempDir("LicenseGenerationToolTests")).build();
-        LicenseGenerator licenseGenerator = new LicenseGenerator(outputTerminal, pubKeyPath, priKeyPath, licenseSpec);
-        assertThat(execute(licenseGenerator, settings), equalTo(expectedExitStatus));
         String output = outputTerminal.getOutput();
         assertFalse(output, output.isEmpty());
         return output;
->>>>>>> 59ec9302
     }
 
 }